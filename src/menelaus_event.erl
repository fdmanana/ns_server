--- conflicted
+++ resolved
@@ -92,16 +92,6 @@
 terminate(_Reason, _State)     -> ok.
 code_change(_OldVsn, State, _) -> {ok, State}.
 
-<<<<<<< HEAD
-handle_event({{node, _, rest}, _},
-             #state{webconfig = WebConfigOld} = State) ->
-    WebConfigNew = menelaus_web:webconfig(),
-    case WebConfigNew =:= WebConfigOld of
-        true -> {ok, State};
-        false -> spawn(fun menelaus_web:restart/0),
-                 {ok, State#state{webconfig = WebConfigNew}}
-    end;
-=======
 handle_event({{node, Node, rest}, _}, State) when Node =:= node() ->
     NewState = maybe_restart(State),
     {ok, NewState};
@@ -109,7 +99,6 @@
 handle_event({rest, _}, State) ->
     NewState = maybe_restart(State),
     {ok, NewState};
->>>>>>> bcb8304c
 
 handle_event({significant_buckets_change, _}, State) ->
     ok = notify_watchers(significant_buckets_change, State),
