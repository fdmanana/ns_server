--- conflicted
+++ resolved
@@ -46,14 +46,11 @@
          get_open_checkpoint_ids/2,
          tap_connect/2,
          deregister_tap_client/2,
-<<<<<<< HEAD
          sync/4,
          get_meta/3,
          set_with_meta/8,
          add_with_meta/7,
          delete_with_meta/5,
-=======
->>>>>>> bc2d9361
          set_engine_param/4]).
 
 -type recv_callback() :: fun((_, _, _) -> any()) | undefined.
